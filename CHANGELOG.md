# CHANGELOG

<<<<<<< HEAD
## 1.0.0
 - Move all box2d related code and examples to the flame_box2d repo
 - Rename Animation to SpriteAnimation
 - Create extension of Vector2 and unify all tuples to use that class
 - Remove Position class in favor of new Vector2 extension
 - Remove Box2D as a dependency
 - Rebuild of Images, Sprite and SpriteAnimation initialization
 - Use isRelative on effects
 - Use Vector2 for position and size on PositionComponent
=======
## [next]
- Fix spriteAsWidget deprecation message
>>>>>>> 05c1e687

## 0.27.0
 - Improved the accuracy of the `FPSCounter` by using Flutter's internal frame timings.
 - Adding MouseMovementDetector
 - Adding ScrollDetector
 - Fixes BGM error
 - Adding Isometric Tile Maps

## 0.26.0
 - Improving Flame image auto cache
 - Fix bug in the Box2DGame's add and addLater method , when the Component extends BodyComponent and mixin HasGameRef or other mixins ,the mixins will not be set correctly

## 0.25.0
 - Externalizing Tiled support to its own package `flame_tiled`
 - Preventing some crashs that could happen on web when some methods were called
 - Add mustCallSuper to BaseGame `update` and `render` methods
 - Moved FPS code from BaseGame to a mixin, BaseGame uses the new mixin.
 - Deprecate flare API in favor of the package `flame_flare`

## 0.24.0
 - Outsourcing SVG support to an external package
 - Adding MemoryCache class
 - Fixing games crashes on Web
 - Update tiled dependency to 0.6.0 (objects' properties are now double)

## 0.23.0
 - Add Joystick Component
 - Adding BaseGame#markToRemove
 - Upgrade tiled and flutter_svg dependencies
 - onComplete callback for effects
 - Adding Layers
 - Update tiled dep to 0.5.0 and add support for rotation with improved api

## 0.22.1
 - Fix Box2DComponent render priority
 - Fix PositionComponentEffect drifting
 - Add possibility to combine effects
 - Update to newest box2d_flame which fixes torque bug
 - Adding SpriteSheet.fromImage

## 0.22.0
 - Fixing BaseGame tap detectors issues
 - Adding SpriteWidget
 - Adding AnimationWidget
 - Upgrade Flutter SVG to fix for flame web
 - Add linting to all the examples
 - Run linting only on affected and changed examples
 - Add SequenceEffect
 - Fixed bug with travelTime in RotateEffect

## 0.21.0
- Adding AssetsCache.readBinaryFile
- Splitting debugMode from recordFps mode
- Adding support for multi touch tap and drag events
- Fix animations example
- Add possibility for infinite and alternating effects
- Add rotational effect for PositionComponents

## 0.20.2
- Fix text component bug with anchor being applied twice

## 0.20.1
- Adding method to load image bases on base64 data url.
- Fix Box2DGame to follow render priority
- Fix games trying to use gameRef inside the resize function

## 0.20.0
- Refactor game.dart classes into separate files
- Adding a GameLoop class which uses a Ticker for updating game
- Adding sprites example
- Made BaseGame non-abstract and removed SimpleGame
- Adding SpriteButton Widget
- Added SpriteBatch API, which renders sprites effectively using Canvas.drawAtlas
- Introducing basic effects API, including MoveEffect and ScaleEffect
- Adding ContactCallback controls in Box2DGame

## 0.19.1
 - Bump AudioPlayers version to allow for web support
 - Adding Game#pauseEngine and Game#resumeEngine methods
 - Removing FlameBinding since it isn't used and clashes with newest flutter

## 0.19.0
 - Fixing component lifecycle calls on BaseGame#addLater
 - Fixing Component#onDestroy, which was been called multiple times sometimes
 - Fixing Widget Overlay usage over many game instances

## 0.18.3
- Adding Component#onDestroy
- Adding Keyboard events API
- Adding Box2DGame, an extension of BaseGame to simplify lifecycle of Box2D components
- Add onAnimateComplete for Animation (thanks @diegomgarcia)
- Adding AnimationComponent#overridePaint
- Adding SpriteComponent#overridePaint
- Updating AudioPlayers to enable Web Audio support

## 0.18.2
- Add loop for AnimationComponent.sequenced() (thanks @wenxiangjiang)
- TextComponent optimization (thanks @Gericop)
- Adding Component#onMount
- Check if chidren are loaded before rendering on ComposedComponent (thanks @wenxiangjiang)
- Amend type for width and height properties on Animation.sequenced (thanks @wenxiangjiang)
- Fixing Tapable position checking
- Support line feed when create animation from a single image source (thanks @wenxiangjiang)
- Fixing TextBoxComponent start/end of line bugs (thanks @kurtome)
- Prevent widgets overlay controller from closing when in debug mode


## 0.18.1
- Expose stepTime paramter from the Animation class to the animation component
- Updated versions for bugfixes + improved macOS support. (thanks @flowhorn)
- Update flutter_svg to 0.17.1 (thanks @flowhorn)
- Update audioplayers to 0.14.0 (thanks @flowhorn)
- Update path_provider to 1.6.0 (thanks @flowhorn)
- Update ordered_set to 1.1.5 (thanks @flowhorn)

## 0.18.0
- Improving FlareComponent API and updating FlareFlutter dependency
- Adding HasWidgetsOverlay mixin
- Adding NineTileBox widget

## 0.17.4
- Fixing compilations errors regarding changes on `box2_flame`
- Add splash screen docs

## 0.17.3
- Tweaking text box rendering to reduce pixelated text (thanks, @kurtome)
- Adding NineTileBox component

## 0.17.2
- Added backgroundColor method for overriding the game background (thanks @wolfenrain)
- Update AudioPlayers version to 0.13.5
- Bump SVG dependency plus fix example app

## 0.17.1
- Added default render function for Box2D ChainShape
- Adding TimerComponent
- Added particles subsystem (thanks @av)

## 0.17.0
- Fixing FlareAnimation API to match convention
- Fixing FlareComponent renderization
- New GestureDetector API to Game

## 0.16.1
- Added `Bgm` class for easy looping background music management.
- Added options for flip rendering of PositionComponents easily (horizontal and vertical).

## 0.16.0
- Improve our mixin structure (breaking change)
- Adds HasGameRef mixin
- Fixes for ComposedComponent (for tapables and other apis using preAdd)
- Added no-parameter alias functions for setting the game's orientation.
- Prevent double completion on onMetricsChanged callback

## 0.15.2
- Exposing tile objects on TiledComponent (thanks @renatoferreira656)
- Adding integrated API for taps on Game class and adding Tapeables mixin for PositionComponents

## 0.15.1
- Bumped version of svg dependency
- Fixed warnings

## 0.15.0
- Refactoring ParallaxComponent (thanks @spydon)
- Fixing flare animation with embed images
- Adding override paint parameter to Sprite, and refactoring it have named optional parameters

## 0.14.2
- Refactoring BaseGame debugMode
- Adding SpriteSheet class
- Adding Flame.util.spriteAsWidget
- Fixing AnimationComponent.empty()
- Fixing FlameAudio.loopLongAudio

## 0.14.1
- Fixed build on travis
- Updated readme badges
- Fixed changelog
- Fixed warning on audiopool, added audiopool example in docs

## 0.14.0
- Adding Timer#isRunning method
- Adding Timer#progress getter
- Updating Flame to work with Flutter >= 1.6.0

## 0.13.1
- Adding Timer utility class
- Adding `destroyOnFinish` flag for AnimationComponent
- Fixing release mode on examples that needed screen size
- Bumping dependencies versions (audioplayers and path_provider)

## 0.13.0
- Downgrading flame support to stable channel.

## 0.12.2
- Added more functionality to the Position class (thanks, @illiapoplawski)

## 0.12.1
- Fixed PositionComponent#setByRect to comply with toRect (thanks, @illiapoplawski)

## 0.12.0
- Updating flutter_svg and pubspec to support the latest flutter version (1.6.0)
- Adding Flare Support
- Fixing PositionComponent#toRect which was not considering the anchor property (thanks, @illiapoplawski)

## [0.11.2]
- Fixed bug on animatons with a single frame
- Fixed warning on using specific version o flutter_svg on pubspec
- ParallaxComponent is not abstract anymore, as it does not include any abstract method
- Added some functionality to Position class

## [0.11.1]
- Fixed lack of paint update when using AnimationAsWidget as pointed in #78
- Added travis (thanks, @renancarujo)

## [0.11.0]
- Implementing low latency api from audioplayers (breaking change)
- Improved examples by adding some instructions on how to run
- Add notice on readme about the channel
- Upgrade path_provider to fix conflicts

## [0.10.4]
- Fix breaking change on svg plugin

## [0.10.3]
- Svg support
- Adding `Animation#reversed` allowing a new reversed animation to be created from an existing animation.
- Fix games inside regular apps when the component is inside a sliver
- Support asesprite animations

## [0.10.2]
- Fixed some warnings and formatting

## [0.10.1]
- Fixes some typos
- Improved docs
- Extracted gamepads to a new lib, lots of improvements there (thanks, @erickzanardo)
- Added more examples and an article

## [0.10.0]
- Fixing a few minor bugs, typos, improving docs
- Adding the Palette concept: easy access to white and black colors/paints, create your palette to keep your game organized.
- Adding the Anchor concept: specify where thins should anchor, added to PositionComponent and to the new text releated features.
- Added a whole bunch of text related components: TextConfig allows you to easily define your typography information, TextComponent allows for easy rendering of stuff and TextBox can make sized texts and also typing effects.
- Improved Utils to have better and more concise APIs, removed unused stuff.
- Adding TiledComponent to integrate with tiled

## [0.9.5]
- Add `elapsed` property to Animation (thanks, @ianliu)
- Fixed minor typo on documentation

## [0.9.4]
- Bumps audioplayers version

## [0.9.3]
- Fixes issue when switching between games where new game would not attach

## [0.9.2]
- Fixes to work with Dart 2.1

## [0.9.1]
- Updated audioplayers and box2d to fix bugs

## [0.9.0]
- Several API changes, using new audioplayers 0.6.x

## [0.8.4]
- Added more consistent APIs and tests

## [0.8.3]
- Need to review audioplayers 0.5.x

## [0.8.2]
- Added better documentation, tutorials and examples
- Minor tweaks in the API
- New audioplayers version

## [0.8.1]
- The Components Overhaul Update: This is major update, even though we are keeping things in alpha (version 0.*)
- Several major upgrades regarding the component system, new component types, Sprites and SpriteSheets, better image caching, several improvements with structure, a BaseGame, a new Game as a widget, that allows you to embed inside apps and a stop method. More minor changes.

## [0.6.1]
 - Bump required dart version

## [0.6.0]
 - Adding audio suport for iOS (bumping audioplayers version)

## [0.5.0]
 - Adding a text method to Util to more easily render a Paragraph

## [0.4.0]
 - Upgraded AudioPlayers, added method to disable logging
 - Created PositionComponent with some useful methods
 - A few refactorings

## [0.3.0]
 - Added a pre-load method for Audio module

## [0.2.0]
 - Added a loop method for playing audio on loop
 - Added the option to make rectangular SpriteComponents, not just squares

## [0.1.0]
 - First release, basic utilities<|MERGE_RESOLUTION|>--- conflicted
+++ resolved
@@ -1,6 +1,5 @@
 # CHANGELOG
 
-<<<<<<< HEAD
 ## 1.0.0
  - Move all box2d related code and examples to the flame_box2d repo
  - Rename Animation to SpriteAnimation
@@ -10,10 +9,9 @@
  - Rebuild of Images, Sprite and SpriteAnimation initialization
  - Use isRelative on effects
  - Use Vector2 for position and size on PositionComponent
-=======
+
 ## [next]
-- Fix spriteAsWidget deprecation message
->>>>>>> 05c1e687
+ - Fix spriteAsWidget deprecation message
 
 ## 0.27.0
  - Improved the accuracy of the `FPSCounter` by using Flutter's internal frame timings.
