--- conflicted
+++ resolved
@@ -3,11 +3,8 @@
 ## [next]
 - Updated the doc structure and minor language fixes
 - Adding AssetsCache.readBinaryFile
-<<<<<<< HEAD
 - Splitting debugMode from recordFps mode
-=======
 - Adding support for multi touch tap and drag events
->>>>>>> 10371504
 - Fix animations example
 - Add possibility for infinite and alternating effects
 
