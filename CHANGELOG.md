--- conflicted
+++ resolved
@@ -2,13 +2,10 @@
 
 ## [next]
  - Fixing BaseGame tap detectors issues
-<<<<<<< HEAD
  - Adding FlameSpriteWidget
  - Adding FlameAnimationWidget
-=======
  - Upgrade Flutter SVG to fix for flame web
  - Add linting to all the examples
->>>>>>> 3532dd69
 
 ## 0.21.0
 - Adding AssetsCache.readBinaryFile
