# CHANGELOG

## [next]
- Fix spriteAsWidget deprecation message
<<<<<<< HEAD
- Add `lineHeight` property to `TextConfig`
=======
- Adding pause and resume methods to time class
>>>>>>> 7c94c299

## 0.27.0
 - Improved the accuracy of the `FPSCounter` by using Flutter's internal frame timings.
 - Adding MouseMovementDetector
 - Adding ScrollDetector
 - Fixes BGM error
 - Adding Isometric Tile Maps

## 0.26.0
 - Improving Flame image auto cache
 - Fix bug in the Box2DGame's add and addLater method , when the Component extends BodyComponent and mixin HasGameRef or other mixins ,the mixins will not be set correctly

## 0.25.0
 - Externalizing Tiled support to its own package `flame_tiled`
 - Preventing some crashs that could happen on web when some methods were called
 - Add mustCallSuper to BaseGame `update` and `render` methods
 - Moved FPS code from BaseGame to a mixin, BaseGame uses the new mixin.
 - Deprecate flare API in favor of the package `flame_flare`

## 0.24.0
 - Outsourcing SVG support to an external package
 - Adding MemoryCache class
 - Fixing games crashes on Web
 - Update tiled dependency to 0.6.0 (objects' properties are now double)

## 0.23.0
 - Add Joystick Component
 - Adding BaseGame#markToRemove
 - Upgrade tiled and flutter_svg dependencies
 - onComplete callback for effects
 - Adding Layers
 - Update tiled dep to 0.5.0 and add support for rotation with improved api

## 0.22.1
 - Fix Box2DComponent render priority
 - Fix PositionComponentEffect drifting
 - Add possibility to combine effects
 - Update to newest box2d_flame which fixes torque bug
 - Adding SpriteSheet.fromImage

## 0.22.0
 - Fixing BaseGame tap detectors issues
 - Adding SpriteWidget
 - Adding AnimationWidget
 - Upgrade Flutter SVG to fix for flame web
 - Add linting to all the examples
 - Run linting only on affected and changed examples
 - Add SequenceEffect
 - Fixed bug with travelTime in RotateEffect

## 0.21.0
- Adding AssetsCache.readBinaryFile
- Splitting debugMode from recordFps mode
- Adding support for multi touch tap and drag events
- Fix animations example
- Add possibility for infinite and alternating effects
- Add rotational effect for PositionComponents

## 0.20.2
- Fix text component bug with anchor being applied twice

## 0.20.1
- Adding method to load image bases on base64 data url.
- Fix Box2DGame to follow render priority
- Fix games trying to use gameRef inside the resize function

## 0.20.0
- Refactor game.dart classes into separate files
- Adding a GameLoop class which uses a Ticker for updating game
- Adding sprites example
- Made BaseGame non-abstract and removed SimpleGame
- Adding SpriteButton Widget
- Added SpriteBatch API, which renders sprites effectively using Canvas.drawAtlas
- Introducing basic effects API, including MoveEffect and ScaleEffect
- Adding ContactCallback controls in Box2DGame

## 0.19.1
 - Bump AudioPlayers version to allow for web support
 - Adding Game#pauseEngine and Game#resumeEngine methods
 - Removing FlameBinding since it isn't used and clashes with newest flutter

## 0.19.0
 - Fixing component lifecycle calls on BaseGame#addLater
 - Fixing Component#onDestroy, which was been called multiple times sometimes
 - Fixing Widget Overlay usage over many game instances

## 0.18.3
- Adding Component#onDestroy
- Adding Keyboard events API
- Adding Box2DGame, an extension of BaseGame to simplify lifecycle of Box2D components
- Add onAnimateComplete for Animation (thanks @diegomgarcia)
- Adding AnimationComponent#overridePaint
- Adding SpriteComponent#overridePaint
- Updating AudioPlayers to enable Web Audio support

## 0.18.2
- Add loop for AnimationComponent.sequenced() (thanks @wenxiangjiang)
- TextComponent optimization (thanks @Gericop)
- Adding Component#onMount
- Check if chidren are loaded before rendering on ComposedComponent (thanks @wenxiangjiang)
- Amend type for width and height properties on Animation.sequenced (thanks @wenxiangjiang)
- Fixing Tapable position checking
- Support line feed when create animation from a single image source (thanks @wenxiangjiang)
- Fixing TextBoxComponent start/end of line bugs (thanks @kurtome)
- Prevent widgets overlay controller from closing when in debug mode


## 0.18.1
- Expose stepTime paramter from the Animation class to the animation component
- Updated versions for bugfixes + improved macOS support. (thanks @flowhorn)
- Update flutter_svg to 0.17.1 (thanks @flowhorn)
- Update audioplayers to 0.14.0 (thanks @flowhorn)
- Update path_provider to 1.6.0 (thanks @flowhorn)
- Update ordered_set to 1.1.5 (thanks @flowhorn)

## 0.18.0
- Improving FlareComponent API and updating FlareFlutter dependency
- Adding HasWidgetsOverlay mixin
- Adding NineTileBox widget

## 0.17.4
- Fixing compilations errors regarding changes on `box2_flame`
- Add splash screen docs

## 0.17.3
- Tweaking text box rendering to reduce pixelated text (thanks, @kurtome)
- Adding NineTileBox component

## 0.17.2
- Added backgroundColor method for overriding the game background (thanks @wolfenrain)
- Update AudioPlayers version to 0.13.5
- Bump SVG dependency plus fix example app

## 0.17.1
- Added default render function for Box2D ChainShape
- Adding TimerComponent
- Added particles subsystem (thanks @av)

## 0.17.0
- Fixing FlareAnimation API to match convention
- Fixing FlareComponent renderization
- New GestureDetector API to Game

## 0.16.1
- Added `Bgm` class for easy looping background music management.
- Added options for flip rendering of PositionComponents easily (horizontal and vertical).

## 0.16.0
- Improve our mixin structure (breaking change)
- Adds HasGameRef mixin
- Fixes for ComposedComponent (for tapables and other apis using preAdd)
- Added no-parameter alias functions for setting the game's orientation.
- Prevent double completion on onMetricsChanged callback

## 0.15.2
- Exposing tile objects on TiledComponent (thanks @renatoferreira656)
- Adding integrated API for taps on Game class and adding Tapeables mixin for PositionComponents

## 0.15.1
- Bumped version of svg dependency
- Fixed warnings

## 0.15.0
- Refactoring ParallaxComponent (thanks @spydon)
- Fixing flare animation with embed images
- Adding override paint parameter to Sprite, and refactoring it have named optional parameters

## 0.14.2
- Refactoring BaseGame debugMode
- Adding SpriteSheet class
- Adding Flame.util.spriteAsWidget
- Fixing AnimationComponent.empty()
- Fixing FlameAudio.loopLongAudio

## 0.14.1
- Fixed build on travis
- Updated readme badges
- Fixed changelog
- Fixed warning on audiopool, added audiopool example in docs

## 0.14.0
- Adding Timer#isRunning method
- Adding Timer#progress getter
- Updating Flame to work with Flutter >= 1.6.0

## 0.13.1
- Adding Timer utility class
- Adding `destroyOnFinish` flag for AnimationComponent
- Fixing release mode on examples that needed screen size
- Bumping dependencies versions (audioplayers and path_provider)

## 0.13.0
- Downgrading flame support to stable channel.

## 0.12.2
- Added more functionality to the Position class (thanks, @illiapoplawski)

## 0.12.1
- Fixed PositionComponent#setByRect to comply with toRect (thanks, @illiapoplawski)

## 0.12.0
- Updating flutter_svg and pubspec to support the latest flutter version (1.6.0)
- Adding Flare Support
- Fixing PositionComponent#toRect which was not considering the anchor property (thanks, @illiapoplawski)

## [0.11.2]
- Fixed bug on animatons with a single frame
- Fixed warning on using specific version o flutter_svg on pubspec
- ParallaxComponent is not abstract anymore, as it does not include any abstract method
- Added some functionality to Position class

## [0.11.1]
- Fixed lack of paint update when using AnimationAsWidget as pointed in #78
- Added travis (thanks, @renancarujo)

## [0.11.0]
- Implementing low latency api from audioplayers (breaking change)
- Improved examples by adding some instructions on how to run
- Add notice on readme about the channel
- Upgrade path_provider to fix conflicts

## [0.10.4]
- Fix breaking change on svg plugin

## [0.10.3]
- Svg support
- Adding `Animation#reversed` allowing a new reversed animation to be created from an existing animation.
- Fix games inside regular apps when the component is inside a sliver
- Support asesprite animations

## [0.10.2]
- Fixed some warnings and formatting

## [0.10.1]
- Fixes some typos
- Improved docs
- Extracted gamepads to a new lib, lots of improvements there (thanks, @erickzanardo)
- Added more examples and an article

## [0.10.0]
- Fixing a few minor bugs, typos, improving docs
- Adding the Palette concept: easy access to white and black colors/paints, create your palette to keep your game organized.
- Adding the Anchor concept: specify where thins should anchor, added to PositionComponent and to the new text releated features.
- Added a whole bunch of text related components: TextConfig allows you to easily define your typography information, TextComponent allows for easy rendering of stuff and TextBox can make sized texts and also typing effects.
- Improved Utils to have better and more concise APIs, removed unused stuff.
- Adding TiledComponent to integrate with tiled

## [0.9.5]
- Add `elapsed` property to Animation (thanks, @ianliu)
- Fixed minor typo on documentation

## [0.9.4]
- Bumps audioplayers version

## [0.9.3]
- Fixes issue when switching between games where new game would not attach

## [0.9.2]
- Fixes to work with Dart 2.1

## [0.9.1]
- Updated audioplayers and box2d to fix bugs

## [0.9.0]
- Several API changes, using new audioplayers 0.6.x

## [0.8.4]
- Added more consistent APIs and tests

## [0.8.3]
- Need to review audioplayers 0.5.x

## [0.8.2]
- Added better documentation, tutorials and examples
- Minor tweaks in the API
- New audioplayers version

## [0.8.1]
- The Components Overhaul Update: This is major update, even though we are keeping things in alpha (version 0.*)
- Several major upgrades regarding the component system, new component types, Sprites and SpriteSheets, better image caching, several improvements with structure, a BaseGame, a new Game as a widget, that allows you to embed inside apps and a stop method. More minor changes.

## [0.6.1]
 - Bump required dart version

## [0.6.0]
 - Adding audio suport for iOS (bumping audioplayers version)

## [0.5.0]
 - Adding a text method to Util to more easily render a Paragraph

## [0.4.0]
 - Upgraded AudioPlayers, added method to disable logging
 - Created PositionComponent with some useful methods
 - A few refactorings

## [0.3.0]
 - Added a pre-load method for Audio module

## [0.2.0]
 - Added a loop method for playing audio on loop
 - Added the option to make rectangular SpriteComponents, not just squares

## [0.1.0]
 - First release, basic utilities<|MERGE_RESOLUTION|>--- conflicted
+++ resolved
@@ -2,11 +2,8 @@
 
 ## [next]
 - Fix spriteAsWidget deprecation message
-<<<<<<< HEAD
 - Add `lineHeight` property to `TextConfig`
-=======
 - Adding pause and resume methods to time class
->>>>>>> 7c94c299
 
 ## 0.27.0
  - Improved the accuracy of the `FPSCounter` by using Flutter's internal frame timings.
