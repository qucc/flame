import 'dart:math';

import 'package:flutter/animation.dart';
import 'package:meta/meta.dart';

<<<<<<< HEAD
import 'dart:math';

import '../extensions/vector2.dart';
=======
>>>>>>> 6fcc616c
import './effects.dart';

double _direction(double p, double d) => (p - d).sign;
double _distance(double a, double b) => (a - b).abs();

class MoveEffect extends PositionComponentEffect {
  Vector2 destination;
  double speed;
  Curve curve;

  double _xOriginal;
  double _xDistance;
  double _xDirection;

  double _yOriginal;
  double _yDistance;
  double _yDirection;

  MoveEffect({
    @required this.destination,
    @required this.speed,
    this.curve,
    isInfinite = false,
    isAlternating = false,
    Function onComplete,
  }) : super(isInfinite, isAlternating, onComplete: onComplete);

  @override
  void initialize(_comp) {
    super.initialize(_comp);
    if (!isAlternating) {
      endPosition = destination;
    }

    _xOriginal = component.x;
    _yOriginal = component.y;

    _xDistance = _distance(destination.x, component.x);
    _yDistance = _distance(destination.y, component.y);

    _xDirection = _direction(destination.x, component.x);
    _yDirection = _direction(destination.y, component.y);

    final totalDistance = sqrt(pow(_xDistance, 2) + pow(_yDistance, 2));
    travelTime = totalDistance / speed;
  }

  @override
  void update(double dt) {
    super.update(dt);
    final double c = curve?.transform(percentage) ?? 1.0;

    component.x = _xOriginal + _xDistance * c * _xDirection;
    component.y = _yOriginal + _yDistance * c * _yDirection;
  }
}<|MERGE_RESOLUTION|>--- conflicted
+++ resolved
@@ -3,13 +3,8 @@
 import 'package:flutter/animation.dart';
 import 'package:meta/meta.dart';
 
-<<<<<<< HEAD
-import 'dart:math';
-
 import '../extensions/vector2.dart';
-=======
->>>>>>> 6fcc616c
-import './effects.dart';
+import 'effects.dart';
 
 double _direction(double p, double d) => (p - d).sign;
 double _distance(double a, double b) => (a - b).abs();
