--- conflicted
+++ resolved
@@ -59,10 +59,7 @@
 ```yaml
 dependencies:
   flame: ^0.12.0
-<<<<<<< HEAD
-=======
-```
->>>>>>> 5c51d061
+```
 
 And start using it!
 
